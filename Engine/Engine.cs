--- conflicted
+++ resolved
@@ -182,15 +182,6 @@
         /// </summary>
         public static void Main(string[] args) 
         {
-<<<<<<< HEAD
-            // Pick an implementation of ILogHandler for the application
-            // Using file log handler
-            Log.LogHandler = IsLocal
-                ? (ILogHandler)new ConsoleLogHandler() 
-                : new FileLogHandler("log.txt");
-
-=======
->>>>>>> ba9f2b48
             //Initialize:
             var algorithmPath = "";
             AlgorithmNodePacket job = null;
